# builder image
<<<<<<< HEAD
FROM golang:1.19.3-alpine3.17 as builder
=======
FROM golang:1.19.4-alpine3.16 as builder
>>>>>>> b7f043b3

ENV CGO_ENABLED 0
RUN apk --no-cache add alpine-sdk
WORKDIR /go/src/github.com/linki/chaoskube
COPY . .
RUN go test -v ./...
RUN go build -o /usr/local/bin/chaoskube -v \
  -ldflags "-X main.version=$(git describe --tags --always --dirty) -w -s"
RUN /usr/local/bin/chaoskube --version

# final image
FROM alpine:3.17.0

RUN apk --no-cache add ca-certificates dumb-init tzdata
COPY --from=builder /usr/local/bin/chaoskube /usr/local/bin/chaoskube

USER 65534
ENTRYPOINT ["dumb-init", "--", "/usr/local/bin/chaoskube"]<|MERGE_RESOLUTION|>--- conflicted
+++ resolved
@@ -1,9 +1,5 @@
 # builder image
-<<<<<<< HEAD
-FROM golang:1.19.3-alpine3.17 as builder
-=======
-FROM golang:1.19.4-alpine3.16 as builder
->>>>>>> b7f043b3
+FROM golang:1.19.4-alpine3.17 as builder
 
 ENV CGO_ENABLED 0
 RUN apk --no-cache add alpine-sdk
