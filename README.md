# chaoskube
[![Build Status](https://travis-ci.org/linki/chaoskube.svg?branch=master)](https://travis-ci.org/linki/chaoskube)
[![Coverage Status](https://coveralls.io/repos/github/linki/chaoskube/badge.svg?branch=master)](https://coveralls.io/github/linki/chaoskube?branch=master)
[![GitHub release](https://img.shields.io/github/release/linki/chaoskube.svg)](https://github.com/linki/chaoskube/releases)
[![Docker Repository on Quay](https://quay.io/repository/linki/chaoskube/status "Docker Repository on Quay")](https://quay.io/repository/linki/chaoskube)
[![go-doc](https://godoc.org/github.com/linki/chaoskube/chaoskube?status.svg)](https://godoc.org/github.com/linki/chaoskube/chaoskube)

`chaoskube` periodically kills random pods in your Kubernetes cluster.

<p align="center"><img src="chaoskube.png" width="40%" align="center" alt="chaoskube"></p>

## Why

Test how your system behaves under arbitrary pod failures.

## Example

Running it will kill a pod in any namespace every 10 minutes by default.

```console
$ chaoskube
INFO[0000] starting up              dryRun=true interval=10m0s version=v0.16.0
INFO[0000] connecting to cluster    master="https://kube.you.me" serverVersion=v1.10.5+coreos.0
INFO[0000] setting pod filter       annotations= labels= minimumAge=0s namespaces=
INFO[0000] setting quiet times      daysOfYear="[]" timesOfDay="[]" weekdays="[]"
INFO[0000] setting timezone         location=UTC name=UTC offset=0
INFO[0001] terminating pod          name=kube-dns-v20-6ikos namespace=kube-system
INFO[0601] terminating pod          name=nginx-701339712-u4fr3 namespace=chaoskube
INFO[1201] terminating pod          name=kube-proxy-gke-earthcoin-pool-3-5ee87f80-n72s namespace=kube-system
INFO[1802] terminating pod          name=nginx-701339712-bfh2y namespace=chaoskube
INFO[2402] terminating pod          name=heapster-v1.2.0-1107848163-bhtcw namespace=kube-system
INFO[3003] terminating pod          name=l7-default-backend-v1.0-o2hc9 namespace=kube-system
INFO[3603] terminating pod          name=heapster-v1.2.0-1107848163-jlfcd namespace=kube-system
INFO[4203] terminating pod          name=nginx-701339712-bfh2y namespace=chaoskube
INFO[4804] terminating pod          name=nginx-701339712-51nt8 namespace=chaoskube
...
```

`chaoskube` allows to filter target pods [by namespaces, labels, annotations and age](#filtering-targets) as well as [exclude certain weekdays, times of day and days of a year](#limit-the-chaos) from chaos.

## How

### Helm

You can install `chaoskube` with [`Helm`](https://github.com/kubernetes/helm). Follow [Helm's Quickstart Guide](https://github.com/kubernetes/helm/blob/master/docs/quickstart.md) and then install the `chaoskube` chart.

```console
$ helm install stable/chaoskube
```

Refer to [chaoskube on kubeapps.com](https://kubeapps.com/charts/stable/chaoskube) to learn how to configure it and to find other useful Helm charts.

### Raw manifest

<<<<<<< HEAD
```yaml
apiVersion: apps/v1
kind: Deployment
metadata:
  name: chaoskube
  labels:
    app: chaoskube
spec:
  replicas: 1
  template:
    metadata:
      labels:
        app: chaoskube
    spec:
      containers:
      - name: chaoskube
        image: quay.io/linki/chaoskube:v0.13.0
        args:
        # kill a pod every 10 minutes
        - --interval=10m
        # only target pods in the test environment
        - --labels=environment=test
        # only consider pods with this annotation
        - --annotations=chaos.alpha.kubernetes.io/enabled=true
        # exclude all pods in the kube-system namespace
        - --namespaces=!kube-system
        # include all pods whose names match a certain pattern
        - --included-pod-names=foo|bar
        # exclude all pods whose names match a certain pattern
        - --excluded-pod-names=prod
        # don't kill anything on weekends
        - --excluded-weekdays=Sat,Sun
        # don't kill anything during the night or at lunchtime
        - --excluded-times-of-day=22:00-08:00,11:00-13:00
        # don't kill anything as a joke or on christmas eve
        - --excluded-days-of-year=Apr1,Dec24
        # let's make sure we all agree on what the above times mean
        - --timezone=Europe/Berlin
        # exclude all pods that haven't been running for at least one hour
        - --minimum-age=1h
        # check with a webhook before killing a pod
        - --webhook=https://httpbin.org/post
        # terminate pods for real: this disables dry-run mode which is on by default
        # - --no-dry-run
```
=======
Refer to [example manifest](./examples/). Be sure to give chaoskube appropriate
permissions using provided ClusterRole.

### Configuration
>>>>>>> a193d0db

By default `chaoskube` will be friendly and not kill anything. When you validated your target cluster you may disable dry-run mode. You can also specify a more aggressive interval and other supported flags for your deployment.

If you're running in a Kubernetes cluster and want to target the same cluster then this is all you need to do.

If you want to target a different cluster or want to run it locally specify your cluster via the `--master` flag or provide a valid kubeconfig via the `--kubeconfig` flag. By default, it uses your standard kubeconfig path in your home. That means, whatever is the current context in there will be targeted.

If you want to increase or decrease the amount of chaos change the interval between killings with the `--interval` flag. Alternatively, you can increase the number of replicas of your `chaoskube` deployment.

Remember that `chaoskube` by default kills any pod in all your namespaces, including system pods and itself.

`chaoskube` provides a simple HTTP endpoint that can be used to check that it is running. This can be used for [Kubernetes liveness and readiness probes](https://kubernetes.io/docs/tasks/configure-pod-container/configure-liveness-readiness-probes/). By default, this listens on port 8080. To disable, pass `--metrics-address=""` to `chaoskube`.

## Filtering targets

However, you can limit the search space of `chaoskube` by providing label, annotation, and namespace selectors, pod name include/exclude patterns, as well as a minimum age setting.

```console
$ chaoskube --labels 'app=mate,chaos,stage!=production'
...
INFO[0000] setting pod filter       labels="app=mate,chaos,stage!=production"
```

This selects all pods that have the label `app` set to `mate`, the label `chaos` set to anything and the label `stage` not set to `production` or unset.

You can filter target pods by namespace selector as well.

```console
$ chaoskube --namespaces 'default,testing,staging'
...
INFO[0000] setting pod filter       namespaces="default,staging,testing"
```

This will filter for pods in the three namespaces `default`, `staging` and `testing`.

Namespaces can additionally be filtered by a namespace label selector.

```console
$ chaoskube --namespace-labels='!integration'
...
INFO[0000] setting pod filter       namespaceLabels="!integration"
```

This will exclude all pods from namespaces with the label `integration`.

You can filter pods by name:

```console
$ chaoskube --included-pod-names 'foo|bar' --excluded-pod-names 'prod'
...
INFO[0000] setting pod filter       excludedPodNames=prod includedPodNames="foo|bar"
```

This will cause only pods whose name contains 'foo' or 'bar' and does _not_ contain 'prod' to be targeted.

You can also exclude namespaces and mix and match with the label and annotation selectors.

```console
$ chaoskube \
    --labels 'app=mate,chaos,stage!=production' \
    --annotations '!scheduler.alpha.kubernetes.io/critical-pod' \
    --namespaces '!kube-system,!production'
...
INFO[0000] setting pod filter       annotations="!scheduler.alpha.kubernetes.io/critical-pod" labels="app=mate,chaos,stage!=production" namespaces="!kube-system,!production"
```

This further limits the search space of the above label selector by also excluding any pods in the `kube-system` and `production` namespaces as well as ignore all pods that are marked as critical.

The annotation selector can also be used to run `chaoskube` as a cluster addon and allow pods to opt-in to being terminated as you see fit. For example, you could run `chaoskube` like this:

```console
$ chaoskube --annotations 'chaos.alpha.kubernetes.io/enabled=true' --debug
...
INFO[0000] setting pod filter       annotations="chaos.alpha.kubernetes.io/enabled=true"
DEBU[0000] found candidates         count=0
DEBU[0000] no victim found
```

Unless you already use that annotation somewhere, this will initially ignore all of your pods (you can see the number of candidates in debug mode). You could then selectively opt-in individual deployments to chaos mode by annotating their pods with `chaos.alpha.kubernetes.io/enabled=true`.

```yaml
apiVersion: apps/v1
kind: Deployment
metadata:
  name: my-app
spec:
  replicas: 3
  template:
    metadata:
      annotations:
        chaos.alpha.kubernetes.io/enabled: "true"
    spec:
      ...
```

You can exclude pods that have recently started by using the `--minimum-age` flag.

```console
$ chaoskube --minimum-age 6h
...
INFO[0000] setting pod filter       minimumAge=6h0m0s
```

## Limit the Chaos

You can limit the time when chaos is introduced by weekdays, time periods of a day, day of a year or all of them together.

Add a comma-separated list of abbreviated weekdays via the `--excluded-weekdays` options, a comma-separated list of time periods via the `--excluded-times-of-day` option and/or a comma-separated list of days of a year via the `--excluded-days-of-year` option and specify a `--timezone` by which to interpret them.

```console
$ chaoskube \
    --excluded-weekdays=Sat,Sun \
    --excluded-times-of-day=22:00-08:00,11:00-13:00 \
    --excluded-days-of-year=Apr1,Dec24 \
    --timezone=Europe/Berlin
...
INFO[0000] setting quiet times      daysOfYear="[Apr 1 Dec24]" timesOfDay="[22:00-08:00 11:00-13:00]" weekdays="[Saturday Sunday]"
INFO[0000] setting timezone         location=Europe/Berlin name=CET offset=1
```

Use `UTC`, `Local` or pick a timezone name from the [(IANA) tz database](https://en.wikipedia.org/wiki/List_of_tz_database_time_zones). If you're testing `chaoskube` from your local machine then `Local` makes the most sense. Once you deploy `chaoskube` to your cluster you should deploy it with a specific timezone, e.g. where most of your team members are living, so that both your team and `chaoskube` have a common understanding when a particular weekday begins and ends, for instance. If your team is spread across multiple time zones it's probably best to pick `UTC` which is also the default. Picking the wrong timezone shifts the meaning of a particular weekday by a couple of hours between you and the server.

## Flags

| Option                    | Description                                                          | Default                    |
|---------------------------|----------------------------------------------------------------------|----------------------------|
| `--interval`              | interval between pod terminations                                    | 10m                        |
| `--labels`                | label selector to filter pods by                                     | (matches everything)       |
| `--annotations`           | annotation selector to filter pods by                                | (matches everything)       |
| `--namespaces`            | namespace selector to filter pods by                                 | (all namespaces)           |
| `--namespace-labels`      | label selector to filter namespaces and its pods by                  | (all namespaces)           |
| `--included-pod-names`    | regular expression pattern for pod names to include                  | (all included)             |
| `--excluded-pod-names`    | regular expression pattern for pod names to exclude                  | (none excluded)            |
| `--excluded-weekdays`     | weekdays when chaos is to be suspended, e.g. "Sat,Sun"               | (no weekday excluded)      |
| `--excluded-times-of-day` | times of day when chaos is to be suspended, e.g. "22:00-08:00"       | (no times of day excluded) |
| `--excluded-days-of-year` | days of a year when chaos is to be suspended, e.g. "Apr1,Dec24"      | (no days of year excluded) |
| `--timezone`              | timezone from tz database, e.g. "America/New_York", "UTC" or "Local" | (UTC)                      |
| `--minimum-age`           | Minimum age to filter pods by                                        | 0s (matches every pod)     |
| `--dry-run`               | don't kill pods, only log what would have been done                  | true                       |
| `--log-format`            | specify the format of the log messages. Options are text and json    | text                       |
| `--log-caller`            | include the calling function name and location in the log messages   | false                      |
| `--webhook`               | filter pods by a POST webhook, if non HTTP 200 returned, exclude pod | no webhook calls           |

## Related work

There are several other projects that allow you to create some chaos in your Kubernetes cluster.

* [kube-monkey](https://github.com/asobti/kube-monkey) is a sophisticated pod-based chaos monkey for Kubernetes. Each morning it compiles a schedule of pod terminations that should happen throughout the day. It allows to specify a mean time between failures on a per-pod basis, a feature that `chaoskube` [lacks](https://github.com/linki/chaoskube/issues/20). It can also be made aware of groups of pods forming an application so that it can treat them specially, e.g. kill all pods of an application at once. `kube-mokey` allows filtering targets globally via configuration options as well allows pods to opt-in to chaos via annotations,it allows individual apps to opt-in in their own unique way, as an example, app-a can request to kill him each week day one pod, while app-b which more couragues can request to kill 50% of pods. It understands a similar [configuration file](https://github.com/asobti/kube-monkey/blob/069e6fa9dc54ff9c83ac044b2d653f83e9dbdb5a/examples/configmap.yaml) used by Netflix's ChaosMonkey.
* [PowerfulSeal](https://github.com/bloomberg/powerfulseal) is indeed a powerful tool to trouble your Kubernetes setup. Besides killing pods it can also take out your Cloud VMs or kill your Docker daemon. It has a vast number of [configuration options](https://github.com/bloomberg/powerfulseal/blob/1.1.1/tests/policy/example_config.yml) to define what can be killed and when. It also has an interactive mode that allows you to kill pods easily.
* [fabric8's chaos monkey](https://fabric8.io/guide/chaosMonkey.html): A chaos monkey that comes bundled as an app with [fabric8's](https://fabric8.io/) Kubernetes platform. It can be deployed via a UI and reports any actions taken as a chat message and/or desktop notification. It can be configured with an interval and a pod name pattern that possible targets must match.
* [k8aos](https://github.com/AlexsJones/k8aos): An interactive tool that can issue [a series of random pod deletions](https://github.com/AlexsJones/k8aos/blob/0dd0e1876a3d10b558d661bed7a28f79439b489e/core/mischief.go#L41-L51) across an entire Kubernetes cluster or scoped to a namespace.
* [pod-reaper](https://github.com/target/pod-reaper) kills pods based on an interval and a configurable chaos chance. It allows to specify possible target pods via a label selector and namespace. It has the ability successfully shutdown itself after a while and therefore might be suited to work well with Kubernetes Job objects. It can also be configured to kill every pod that has been running for longer than a configurable duration.
* [kubernetes-pod-chaos-monkey](https://github.com/jnewland/kubernetes-pod-chaos-monkey): A very simple random pod killer using `kubectl` written in a [couple lines of bash](https://github.com/jnewland/kubernetes-pod-chaos-monkey/blob/master/chaos.sh). Given a namespace and an interval it kills a random pod in that namespace at each interval. Pretty much like `chaoskube` worked in the beginning.

## Acknowledgements

This project wouldn't be where it is with the ideas and help of several awesome contributors:
* Thanks to [@twildeboer](https://github.com/twildeboer) and [@klautcomputing](https://github.com/klautcomputing) who sparked the idea of limiting chaos during certain times, such as [business hours](https://github.com/linki/chaoskube/issues/35) or [holidays](https://github.com/linki/chaoskube/issues/48) as well as the first implementations of this feature in [#54](https://github.com/linki/chaoskube/pull/54) and [#55](https://github.com/linki/chaoskube/pull/55).
* Thanks to [@klautcomputing](https://github.com/klautcomputing) for the first attempt to solve the missing [percentage feature](https://github.com/linki/chaoskube/pull/47) as well as for providing [the RBAC config](https://github.com/linki/chaoskube/pull/30) files.
* Thanks to [@j0sh3rs](https://github.com/j0sh3rs) for bringing [the Helm chart](https://hub.kubeapps.com/charts/stable/chaoskube) to the latest version.
* Thanks to [@klautcomputing](https://github.com/klautcomputing), [@grosser](https://github.com/grosser), [@twz123](https://github.com/twz123), [@hchenxa](https://github.com/hchenxa) and [@bavarianbidi](https://github.com/bavarianbidi) for improvements to the Dockerfile and docs in [#31](https://github.com/linki/chaoskube/pull/31), [#40](https://github.com/linki/chaoskube/pull/40) and [#58](https://github.com/linki/chaoskube/pull/58).
* Thanks to [@bakins](https://github.com/bakins) for adding the minimum age filter in [#86](https://github.com/linki/chaoskube/pull/86).
* Thanks to [@bakins](https://github.com/bakins) for adding a health check and Prometheus metrics in [#94](https://github.com/linki/chaoskube/pull/94) and [#97](https://github.com/linki/chaoskube/pull/97).

## Contributing

Feel free to create issues or submit pull requests.<|MERGE_RESOLUTION|>--- conflicted
+++ resolved
@@ -52,58 +52,10 @@
 
 ### Raw manifest
 
-<<<<<<< HEAD
-```yaml
-apiVersion: apps/v1
-kind: Deployment
-metadata:
-  name: chaoskube
-  labels:
-    app: chaoskube
-spec:
-  replicas: 1
-  template:
-    metadata:
-      labels:
-        app: chaoskube
-    spec:
-      containers:
-      - name: chaoskube
-        image: quay.io/linki/chaoskube:v0.13.0
-        args:
-        # kill a pod every 10 minutes
-        - --interval=10m
-        # only target pods in the test environment
-        - --labels=environment=test
-        # only consider pods with this annotation
-        - --annotations=chaos.alpha.kubernetes.io/enabled=true
-        # exclude all pods in the kube-system namespace
-        - --namespaces=!kube-system
-        # include all pods whose names match a certain pattern
-        - --included-pod-names=foo|bar
-        # exclude all pods whose names match a certain pattern
-        - --excluded-pod-names=prod
-        # don't kill anything on weekends
-        - --excluded-weekdays=Sat,Sun
-        # don't kill anything during the night or at lunchtime
-        - --excluded-times-of-day=22:00-08:00,11:00-13:00
-        # don't kill anything as a joke or on christmas eve
-        - --excluded-days-of-year=Apr1,Dec24
-        # let's make sure we all agree on what the above times mean
-        - --timezone=Europe/Berlin
-        # exclude all pods that haven't been running for at least one hour
-        - --minimum-age=1h
-        # check with a webhook before killing a pod
-        - --webhook=https://httpbin.org/post
-        # terminate pods for real: this disables dry-run mode which is on by default
-        # - --no-dry-run
-```
-=======
 Refer to [example manifest](./examples/). Be sure to give chaoskube appropriate
 permissions using provided ClusterRole.
 
 ### Configuration
->>>>>>> a193d0db
 
 By default `chaoskube` will be friendly and not kill anything. When you validated your target cluster you may disable dry-run mode. You can also specify a more aggressive interval and other supported flags for your deployment.
 
