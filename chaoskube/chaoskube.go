package chaoskube

import (
	"context"
	"errors"
	"fmt"
	"math/rand"
	"time"

	log "github.com/sirupsen/logrus"

	"k8s.io/api/core/v1"
	metav1 "k8s.io/apimachinery/pkg/apis/meta/v1"
	"k8s.io/apimachinery/pkg/labels"
	"k8s.io/apimachinery/pkg/selection"
	"k8s.io/client-go/kubernetes"
	"k8s.io/client-go/kubernetes/scheme"
	"k8s.io/client-go/tools/reference"

	"github.com/linki/chaoskube/util"
)

// Chaoskube represents an instance of chaoskube
type Chaoskube struct {
	// a kubernetes client object
	Client kubernetes.Interface
	// a label selector which restricts the pods to choose from
	Labels labels.Selector
	// an annotation selector which restricts the pods to choose from
	Annotations labels.Selector
	// a namespace selector which restricts the pods to choose from
	Namespaces labels.Selector
	// a list of weekdays when termination is suspended
	ExcludedWeekdays []time.Weekday
	// a list of time periods of a day when termination is suspended
	ExcludedTimesOfDay []util.TimePeriod
	// a list of days of a year when termination is suspended
	ExcludedDaysOfYear []time.Time
	// the timezone to apply when detecting the current weekday
	Timezone *time.Location
	// minimum age of pods to consider
	MinimumAge time.Duration
	// an instance of logrus.StdLogger to write log messages to
	Logger log.FieldLogger
<<<<<<< HEAD
	// action taken against victim pods
	Action ChaosAction
=======
	// dry run will not allow any pod terminations
	DryRun bool
	// create event with deletion message in victims namespace
	CreateEvent bool
	// grace period to terminate the pods
	GracePeriod time.Duration
>>>>>>> f293259e
	// a function to retrieve the current time
	Now func() time.Time
}

var (
	// errPodNotFound is returned when no victim could be found
	errPodNotFound = errors.New("pod not found")
	// msgVictimNotFound is the log message when no victim was found
	msgVictimNotFound = "no victim found"
	// msgWeekdayExcluded is the log message when termination is suspended due to the weekday filter
	msgWeekdayExcluded = "weekday excluded"
	// msgTimeOfDayExcluded is the log message when termination is suspended due to the time of day filter
	msgTimeOfDayExcluded = "time of day excluded"
	// msgDayOfYearExcluded is the log message when termination is suspended due to the day of year filter
	msgDayOfYearExcluded = "day of year excluded"
)

// New returns a new instance of Chaoskube. It expects:
// * a Kubernetes client to connect to a Kubernetes API
// * label, annotation and/or namespace selectors to reduce the amount of possible target pods
// * a list of weekdays, times of day and/or days of a year when chaos mode is disabled
// * a time zone to apply to the aforementioned time-based filters
// * a logger implementing logrus.FieldLogger to send log output to
<<<<<<< HEAD
// * what specific action to use to imbue chaos on victim pods
func New(client kubernetes.Interface, labels, annotations, namespaces labels.Selector, excludedWeekdays []time.Weekday, excludedTimesOfDay []util.TimePeriod, excludedDaysOfYear []time.Time, timezone *time.Location, minimumAge time.Duration, logger log.FieldLogger, action ChaosAction) *Chaoskube {
=======
// * whether to enable/disable dry-run mode
// * whether to enable/disable event creation
func New(client kubernetes.Interface, labels, annotations, namespaces labels.Selector, excludedWeekdays []time.Weekday, excludedTimesOfDay []util.TimePeriod, excludedDaysOfYear []time.Time, timezone *time.Location, minimumAge time.Duration, logger log.FieldLogger, dryRun bool, createEvent bool, gracePeriod time.Duration) *Chaoskube {
>>>>>>> f293259e
	return &Chaoskube{
		Client:             client,
		Labels:             labels,
		Annotations:        annotations,
		Namespaces:         namespaces,
		ExcludedWeekdays:   excludedWeekdays,
		ExcludedTimesOfDay: excludedTimesOfDay,
		ExcludedDaysOfYear: excludedDaysOfYear,
		Timezone:           timezone,
		MinimumAge:         minimumAge,
		Logger:             logger,
<<<<<<< HEAD
		Action:             action,
=======
		DryRun:             dryRun,
		CreateEvent:        createEvent,
		GracePeriod:        gracePeriod,
>>>>>>> f293259e
		Now:                time.Now,
	}
}

// Run continuously picks and terminates a victim pod at a given interval
// described by channel next. It returns when the given context is canceled.
func (c *Chaoskube) Run(ctx context.Context, next <-chan time.Time) {
	for {
		if err := c.TerminateVictim(); err != nil {
			c.Logger.WithField("err", err).Error("failed to terminate victim")
		}

		c.Logger.Debug("sleeping...")
		select {
		case <-next:
		case <-ctx.Done():
			return
		}
	}
}

// TerminateVictim picks and deletes a victim.
// It respects the configured excluded weekdays, times of day and days of a year filters.
func (c *Chaoskube) TerminateVictim() error {
	now := c.Now().In(c.Timezone)

	for _, wd := range c.ExcludedWeekdays {
		if wd == now.Weekday() {
			c.Logger.WithField("weekday", now.Weekday()).Debug(msgWeekdayExcluded)
			return nil
		}
	}

	for _, tp := range c.ExcludedTimesOfDay {
		if tp.Includes(now) {
			c.Logger.WithField("timeOfDay", now.Format(util.Kitchen24)).Debug(msgTimeOfDayExcluded)
			return nil
		}
	}

	for _, d := range c.ExcludedDaysOfYear {
		if d.Day() == now.Day() && d.Month() == now.Month() {
			c.Logger.WithField("dayOfYear", now.Format(util.YearDay)).Debug(msgDayOfYearExcluded)
			return nil
		}
	}

	victim, err := c.Victim()
	if err == errPodNotFound {
		c.Logger.Debug(msgVictimNotFound)
		return nil
	}
	if err != nil {
		return err
	}

	return c.ApplyChaos(victim)
}

// Victim returns a random pod from the list of Candidates.
// It returns an error if there are no candidates to choose from.
func (c *Chaoskube) Victim() (v1.Pod, error) {
	pods, err := c.Candidates()
	if err != nil {
		return v1.Pod{}, err
	}

	c.Logger.WithField("count", len(pods)).Debug("found candidates")

	if len(pods) == 0 {
		return v1.Pod{}, errPodNotFound
	}

	index := rand.Intn(len(pods))

	return pods[index], nil
}

// Candidates returns the list of pods that are available for termination.
// It returns all pods that match the configured label, annotation and namespace selectors.
func (c *Chaoskube) Candidates() ([]v1.Pod, error) {
	listOptions := metav1.ListOptions{LabelSelector: c.Labels.String()}

	podList, err := c.Client.CoreV1().Pods(v1.NamespaceAll).List(listOptions)
	if err != nil {
		return nil, err
	}

	pods, err := filterByNamespaces(podList.Items, c.Namespaces)
	if err != nil {
		return nil, err
	}

	pods = filterByAnnotations(pods, c.Annotations)
	pods = filterByPhase(pods, v1.PodRunning)
	pods = filterByMinimumAge(pods, c.MinimumAge, c.Now())

	return pods, nil
}

// ApplyChaos deletes the given pod.
// It will not delete the pod if dry-run mode is enabled.
func (c *Chaoskube) ApplyChaos(victim v1.Pod) error {
	c.Logger.WithFields(log.Fields{
		"namespace": victim.Namespace,
		"name":      victim.Name,
	}).Info(c.Action.Name())

<<<<<<< HEAD
	return c.Action.ApplyChaos(victim)
=======
	if c.DryRun {
		return nil
	}

	err := c.Client.CoreV1().Pods(victim.Namespace).Delete(victim.Name, deleteOptions(c.GracePeriod))
	if err != nil {
		return err
	}

	err = c.CreateDeleteEvent(victim)
	if err != nil {
		c.Logger.WithField("err", err).Error("failed to create deletion event")
	}

	return nil
}

// CreateDeleteEvent creates an event in victims namespace with an deletion message.
func (c *Chaoskube) CreateDeleteEvent(victim v1.Pod) error {
	ref, err := reference.GetReference(scheme.Scheme, victim.DeepCopyObject())
	if err != nil {
		return err
	}

	t := metav1.Time{Time: c.Now()}
	_, err = c.Client.CoreV1().Events(victim.Namespace).Create(&v1.Event{
		ObjectMeta: metav1.ObjectMeta{
			Name:      fmt.Sprintf("%s.chaos.%x", victim.Name, t.UnixNano()),
			Namespace: victim.Namespace,
		},
		InvolvedObject: *ref,
		Reason:         "Chaos",
		Message:        fmt.Sprintf("Deleted pod %s", victim.Name),
		FirstTimestamp: t,
		LastTimestamp:  t,
		Count:          1,
		Action:         "Deleted",
		Type:           v1.EventTypeNormal,
	})

	return err
>>>>>>> f293259e
}

// filterByNamespaces filters a list of pods by a given namespace selector.
func filterByNamespaces(pods []v1.Pod, namespaces labels.Selector) ([]v1.Pod, error) {
	// empty filter returns original list
	if namespaces.Empty() {
		return pods, nil
	}

	// split requirements into including and excluding groups
	reqs, _ := namespaces.Requirements()
	reqIncl := []labels.Requirement{}
	reqExcl := []labels.Requirement{}

	for _, req := range reqs {
		switch req.Operator() {
		case selection.Exists:
			reqIncl = append(reqIncl, req)
		case selection.DoesNotExist:
			reqExcl = append(reqExcl, req)
		default:
			return nil, fmt.Errorf("unsupported operator: %s", req.Operator())
		}
	}

	filteredList := []v1.Pod{}

	for _, pod := range pods {
		// if there aren't any including requirements, we're in by default
		included := len(reqIncl) == 0

		// convert the pod's namespace to an equivalent label selector
		selector := labels.Set{pod.Namespace: ""}

		// include pod if one including requirement matches
		for _, req := range reqIncl {
			if req.Matches(selector) {
				included = true
				break
			}
		}

		// exclude pod if it is filtered out by at least one excluding requirement
		for _, req := range reqExcl {
			if !req.Matches(selector) {
				included = false
				break
			}
		}

		if included {
			filteredList = append(filteredList, pod)
		}
	}

	return filteredList, nil
}

// filterByAnnotations filters a list of pods by a given annotation selector.
func filterByAnnotations(pods []v1.Pod, annotations labels.Selector) []v1.Pod {
	// empty filter returns original list
	if annotations.Empty() {
		return pods
	}

	filteredList := []v1.Pod{}

	for _, pod := range pods {
		// convert the pod's annotations to an equivalent label selector
		selector := labels.Set(pod.Annotations)

		// include pod if its annotations match the selector
		if annotations.Matches(selector) {
			filteredList = append(filteredList, pod)
		}
	}

	return filteredList
}

// filterByPhase filters a list of pods by a given PodPhase, e.g. Running.
func filterByPhase(pods []v1.Pod, phase v1.PodPhase) []v1.Pod {
	filteredList := []v1.Pod{}

	for _, pod := range pods {
		if pod.Status.Phase == phase {
			filteredList = append(filteredList, pod)
		}
	}

	return filteredList
}

// filterByMinimumAge filters pods by creation time. Only pods
// older than minimumAge are returned
func filterByMinimumAge(pods []v1.Pod, minimumAge time.Duration, now time.Time) []v1.Pod {
	if minimumAge <= time.Duration(0) {
		return pods
	}

	creationTime := now.Add(-minimumAge)

	filteredList := []v1.Pod{}

	for _, pod := range pods {
		if pod.ObjectMeta.CreationTimestamp.Time.Before(creationTime) {
			filteredList = append(filteredList, pod)
		}
	}

	return filteredList
}

func deleteOptions(gracePeriod time.Duration) *metav1.DeleteOptions {
	if gracePeriod < 0 {
		return nil
	}

	return &metav1.DeleteOptions{GracePeriodSeconds: (*int64)(&gracePeriod)}
}<|MERGE_RESOLUTION|>--- conflicted
+++ resolved
@@ -42,17 +42,12 @@
 	MinimumAge time.Duration
 	// an instance of logrus.StdLogger to write log messages to
 	Logger log.FieldLogger
-<<<<<<< HEAD
 	// action taken against victim pods
 	Action ChaosAction
-=======
-	// dry run will not allow any pod terminations
-	DryRun bool
 	// create event with deletion message in victims namespace
 	CreateEvent bool
 	// grace period to terminate the pods
 	GracePeriod time.Duration
->>>>>>> f293259e
 	// a function to retrieve the current time
 	Now func() time.Time
 }
@@ -76,14 +71,9 @@
 // * a list of weekdays, times of day and/or days of a year when chaos mode is disabled
 // * a time zone to apply to the aforementioned time-based filters
 // * a logger implementing logrus.FieldLogger to send log output to
-<<<<<<< HEAD
 // * what specific action to use to imbue chaos on victim pods
-func New(client kubernetes.Interface, labels, annotations, namespaces labels.Selector, excludedWeekdays []time.Weekday, excludedTimesOfDay []util.TimePeriod, excludedDaysOfYear []time.Time, timezone *time.Location, minimumAge time.Duration, logger log.FieldLogger, action ChaosAction) *Chaoskube {
-=======
-// * whether to enable/disable dry-run mode
 // * whether to enable/disable event creation
-func New(client kubernetes.Interface, labels, annotations, namespaces labels.Selector, excludedWeekdays []time.Weekday, excludedTimesOfDay []util.TimePeriod, excludedDaysOfYear []time.Time, timezone *time.Location, minimumAge time.Duration, logger log.FieldLogger, dryRun bool, createEvent bool, gracePeriod time.Duration) *Chaoskube {
->>>>>>> f293259e
+func New(client kubernetes.Interface, labels, annotations, namespaces labels.Selector, excludedWeekdays []time.Weekday, excludedTimesOfDay []util.TimePeriod, excludedDaysOfYear []time.Time, timezone *time.Location, minimumAge time.Duration, logger log.FieldLogger, action ChaosAction, createEvent bool, gracePeriod time.Duration) *Chaoskube {
 	return &Chaoskube{
 		Client:             client,
 		Labels:             labels,
@@ -95,13 +85,9 @@
 		Timezone:           timezone,
 		MinimumAge:         minimumAge,
 		Logger:             logger,
-<<<<<<< HEAD
 		Action:             action,
-=======
-		DryRun:             dryRun,
 		CreateEvent:        createEvent,
 		GracePeriod:        gracePeriod,
->>>>>>> f293259e
 		Now:                time.Now,
 	}
 }
@@ -210,14 +196,7 @@
 		"name":      victim.Name,
 	}).Info(c.Action.Name())
 
-<<<<<<< HEAD
-	return c.Action.ApplyChaos(victim)
-=======
-	if c.DryRun {
-		return nil
-	}
-
-	err := c.Client.CoreV1().Pods(victim.Namespace).Delete(victim.Name, deleteOptions(c.GracePeriod))
+	err := c.Action.ApplyChaos(victim)
 	if err != nil {
 		return err
 	}
@@ -254,7 +233,6 @@
 	})
 
 	return err
->>>>>>> f293259e
 }
 
 // filterByNamespaces filters a list of pods by a given namespace selector.
