package chaoskube

import (
	"context"
	"errors"
	"fmt"
	"math/rand"
	"time"

	log "github.com/sirupsen/logrus"

	"k8s.io/api/core/v1"
	metav1 "k8s.io/apimachinery/pkg/apis/meta/v1"
	"k8s.io/apimachinery/pkg/labels"
	"k8s.io/apimachinery/pkg/selection"
	"k8s.io/client-go/kubernetes"
	"k8s.io/client-go/kubernetes/scheme"
	typedcorev1 "k8s.io/client-go/kubernetes/typed/core/v1"
	"k8s.io/client-go/tools/record"
	"k8s.io/client-go/tools/reference"

	"github.com/linki/chaoskube/strategy"
	"github.com/linki/chaoskube/util"
)

// Chaoskube represents an instance of chaoskube
type Chaoskube struct {
	// a kubernetes client object
	Client kubernetes.Interface
	// a label selector which restricts the pods to choose from
	Labels labels.Selector
	// an annotation selector which restricts the pods to choose from
	Annotations labels.Selector
	// a namespace selector which restricts the pods to choose from
	Namespaces labels.Selector
	// a list of weekdays when termination is suspended
	ExcludedWeekdays []time.Weekday
	// a list of time periods of a day when termination is suspended
	ExcludedTimesOfDay []util.TimePeriod
	// a list of days of a year when termination is suspended
	ExcludedDaysOfYear []time.Time
	// the timezone to apply when detecting the current weekday
	Timezone *time.Location
	// minimum age of pods to consider
	MinimumAge time.Duration
	// an instance of logrus.StdLogger to write log messages to
	Logger log.FieldLogger
<<<<<<< HEAD
	// action taken against victim pods
	Strategy strategy.Strategy
	// create event with deletion message in victims namespace
	CreateEvent bool
=======
	// dry run will not allow any pod terminations
	DryRun bool
>>>>>>> 8169dae1
	// grace period to terminate the pods
	GracePeriod time.Duration
	// event recorder allows to publish events to Kubernetes
	EventRecorder record.EventRecorder
	// a function to retrieve the current time
	Now func() time.Time
}

var (
	// errPodNotFound is returned when no victim could be found
	errPodNotFound = errors.New("pod not found")
	// msgVictimNotFound is the log message when no victim was found
	msgVictimNotFound = "no victim found"
	// msgWeekdayExcluded is the log message when termination is suspended due to the weekday filter
	msgWeekdayExcluded = "weekday excluded"
	// msgTimeOfDayExcluded is the log message when termination is suspended due to the time of day filter
	msgTimeOfDayExcluded = "time of day excluded"
	// msgDayOfYearExcluded is the log message when termination is suspended due to the day of year filter
	msgDayOfYearExcluded = "day of year excluded"
)

// New returns a new instance of Chaoskube. It expects:
// * a Kubernetes client to connect to a Kubernetes API
// * label, annotation and/or namespace selectors to reduce the amount of possible target pods
// * a list of weekdays, times of day and/or days of a year when chaos mode is disabled
// * a time zone to apply to the aforementioned time-based filters
// * a logger implementing logrus.FieldLogger to send log output to
<<<<<<< HEAD
// * what specific action to use to imbue chaos on victim pods
// * whether to enable/disable event creation
func New(client kubernetes.Interface, labels, annotations, namespaces labels.Selector, excludedWeekdays []time.Weekday, excludedTimesOfDay []util.TimePeriod, excludedDaysOfYear []time.Time, timezone *time.Location, minimumAge time.Duration, logger log.FieldLogger, strategy strategy.Strategy, createEvent bool) *Chaoskube {
=======
// * whether to enable/disable dry-run mode
func New(client kubernetes.Interface, labels, annotations, namespaces labels.Selector, excludedWeekdays []time.Weekday, excludedTimesOfDay []util.TimePeriod, excludedDaysOfYear []time.Time, timezone *time.Location, minimumAge time.Duration, logger log.FieldLogger, dryRun bool, gracePeriod time.Duration) *Chaoskube {
	broadcaster := record.NewBroadcaster()
	broadcaster.StartRecordingToSink(&typedcorev1.EventSinkImpl{Interface: client.CoreV1().Events(v1.NamespaceAll)})
	recorder := broadcaster.NewRecorder(scheme.Scheme, v1.EventSource{Component: "chaoskube"})

>>>>>>> 8169dae1
	return &Chaoskube{
		Client:             client,
		Labels:             labels,
		Annotations:        annotations,
		Namespaces:         namespaces,
		ExcludedWeekdays:   excludedWeekdays,
		ExcludedTimesOfDay: excludedTimesOfDay,
		ExcludedDaysOfYear: excludedDaysOfYear,
		Timezone:           timezone,
		MinimumAge:         minimumAge,
		Logger:             logger,
<<<<<<< HEAD
		Strategy:           strategy,
		CreateEvent:        createEvent,
=======
		DryRun:             dryRun,
		GracePeriod:        gracePeriod,
		EventRecorder:      recorder,
>>>>>>> 8169dae1
		Now:                time.Now,
	}
}

// Run continuously picks and terminates a victim pod at a given interval
// described by channel next. It returns when the given context is canceled.
func (c *Chaoskube) Run(ctx context.Context, next <-chan time.Time) {
	for {
		if err := c.TerminateVictim(); err != nil {
			c.Logger.WithField("err", err).Error("failed to terminate victim")
		}

		c.Logger.Debug("sleeping...")
		select {
		case <-next:
		case <-ctx.Done():
			return
		}
	}
}

// TerminateVictim picks and deletes a victim.
// It respects the configured excluded weekdays, times of day and days of a year filters.
func (c *Chaoskube) TerminateVictim() error {
	now := c.Now().In(c.Timezone)

	for _, wd := range c.ExcludedWeekdays {
		if wd == now.Weekday() {
			c.Logger.WithField("weekday", now.Weekday()).Debug(msgWeekdayExcluded)
			return nil
		}
	}

	for _, tp := range c.ExcludedTimesOfDay {
		if tp.Includes(now) {
			c.Logger.WithField("timeOfDay", now.Format(util.Kitchen24)).Debug(msgTimeOfDayExcluded)
			return nil
		}
	}

	for _, d := range c.ExcludedDaysOfYear {
		if d.Day() == now.Day() && d.Month() == now.Month() {
			c.Logger.WithField("dayOfYear", now.Format(util.YearDay)).Debug(msgDayOfYearExcluded)
			return nil
		}
	}

	victim, err := c.Victim()
	if err == errPodNotFound {
		c.Logger.Debug(msgVictimNotFound)
		return nil
	}
	if err != nil {
		return err
	}

	err = c.Strategy.Terminate(victim)
	if err != nil {
		return err
	}

	return nil

}

// Victim returns a random pod from the list of Candidates.
// It returns an error if there are no candidates to choose from.
func (c *Chaoskube) Victim() (v1.Pod, error) {
	pods, err := c.Candidates()
	if err != nil {
		return v1.Pod{}, err
	}

	c.Logger.WithField("count", len(pods)).Debug("found candidates")

	if len(pods) == 0 {
		return v1.Pod{}, errPodNotFound
	}

	index := rand.Intn(len(pods))

	return pods[index], nil
}

// Candidates returns the list of pods that are available for termination.
// It returns all pods that match the configured label, annotation and namespace selectors.
func (c *Chaoskube) Candidates() ([]v1.Pod, error) {
	listOptions := metav1.ListOptions{LabelSelector: c.Labels.String()}

	podList, err := c.Client.CoreV1().Pods(v1.NamespaceAll).List(listOptions)
	if err != nil {
		return nil, err
	}

	pods, err := filterByNamespaces(podList.Items, c.Namespaces)
	if err != nil {
		return nil, err
	}

	pods = filterByAnnotations(pods, c.Annotations)
	pods = filterByPhase(pods, v1.PodRunning)
	pods = filterByMinimumAge(pods, c.MinimumAge, c.Now())

	return pods, nil
}

<<<<<<< HEAD
// CreateDeleteEvent creates an event in victims namespace with an deletion message.
func (c *Chaoskube) CreateDeleteEvent(victim v1.Pod) error {
	ref, err := reference.GetReference(scheme.Scheme, victim.DeepCopyObject())
=======
// DeletePod deletes the given pod.
// It will not delete the pod if dry-run mode is enabled.
func (c *Chaoskube) DeletePod(victim v1.Pod) error {
	c.Logger.WithFields(log.Fields{
		"namespace": victim.Namespace,
		"name":      victim.Name,
	}).Info("terminating pod")

	if c.DryRun {
		return nil
	}

	err := c.Client.CoreV1().Pods(victim.Namespace).Delete(victim.Name, deleteOptions(c.GracePeriod))
	if err != nil {
		return err
	}

	ref, err := reference.GetReference(scheme.Scheme, &victim)
>>>>>>> 8169dae1
	if err != nil {
		return err
	}

	c.EventRecorder.Event(ref, v1.EventTypeNormal, "Killing", "Pod was deleted by chaoskube to introduce chaos.")

	return nil
}

// filterByNamespaces filters a list of pods by a given namespace selector.
func filterByNamespaces(pods []v1.Pod, namespaces labels.Selector) ([]v1.Pod, error) {
	// empty filter returns original list
	if namespaces.Empty() {
		return pods, nil
	}

	// split requirements into including and excluding groups
	reqs, _ := namespaces.Requirements()
	reqIncl := []labels.Requirement{}
	reqExcl := []labels.Requirement{}

	for _, req := range reqs {
		switch req.Operator() {
		case selection.Exists:
			reqIncl = append(reqIncl, req)
		case selection.DoesNotExist:
			reqExcl = append(reqExcl, req)
		default:
			return nil, fmt.Errorf("unsupported operator: %s", req.Operator())
		}
	}

	filteredList := []v1.Pod{}

	for _, pod := range pods {
		// if there aren't any including requirements, we're in by default
		included := len(reqIncl) == 0

		// convert the pod's namespace to an equivalent label selector
		selector := labels.Set{pod.Namespace: ""}

		// include pod if one including requirement matches
		for _, req := range reqIncl {
			if req.Matches(selector) {
				included = true
				break
			}
		}

		// exclude pod if it is filtered out by at least one excluding requirement
		for _, req := range reqExcl {
			if !req.Matches(selector) {
				included = false
				break
			}
		}

		if included {
			filteredList = append(filteredList, pod)
		}
	}

	return filteredList, nil
}

// filterByAnnotations filters a list of pods by a given annotation selector.
func filterByAnnotations(pods []v1.Pod, annotations labels.Selector) []v1.Pod {
	// empty filter returns original list
	if annotations.Empty() {
		return pods
	}

	filteredList := []v1.Pod{}

	for _, pod := range pods {
		// convert the pod's annotations to an equivalent label selector
		selector := labels.Set(pod.Annotations)

		// include pod if its annotations match the selector
		if annotations.Matches(selector) {
			filteredList = append(filteredList, pod)
		}
	}

	return filteredList
}

// filterByPhase filters a list of pods by a given PodPhase, e.g. Running.
func filterByPhase(pods []v1.Pod, phase v1.PodPhase) []v1.Pod {
	filteredList := []v1.Pod{}

	for _, pod := range pods {
		if pod.Status.Phase == phase {
			filteredList = append(filteredList, pod)
		}
	}

	return filteredList
}

// filterByMinimumAge filters pods by creation time. Only pods
// older than minimumAge are returned
func filterByMinimumAge(pods []v1.Pod, minimumAge time.Duration, now time.Time) []v1.Pod {
	if minimumAge <= time.Duration(0) {
		return pods
	}

	creationTime := now.Add(-minimumAge)

	filteredList := []v1.Pod{}

	for _, pod := range pods {
		if pod.ObjectMeta.CreationTimestamp.Time.Before(creationTime) {
			filteredList = append(filteredList, pod)
		}
	}

	return filteredList
}<|MERGE_RESOLUTION|>--- conflicted
+++ resolved
@@ -45,15 +45,10 @@
 	MinimumAge time.Duration
 	// an instance of logrus.StdLogger to write log messages to
 	Logger log.FieldLogger
-<<<<<<< HEAD
 	// action taken against victim pods
 	Strategy strategy.Strategy
-	// create event with deletion message in victims namespace
-	CreateEvent bool
-=======
 	// dry run will not allow any pod terminations
 	DryRun bool
->>>>>>> 8169dae1
 	// grace period to terminate the pods
 	GracePeriod time.Duration
 	// event recorder allows to publish events to Kubernetes
@@ -81,18 +76,13 @@
 // * a list of weekdays, times of day and/or days of a year when chaos mode is disabled
 // * a time zone to apply to the aforementioned time-based filters
 // * a logger implementing logrus.FieldLogger to send log output to
-<<<<<<< HEAD
 // * what specific action to use to imbue chaos on victim pods
-// * whether to enable/disable event creation
-func New(client kubernetes.Interface, labels, annotations, namespaces labels.Selector, excludedWeekdays []time.Weekday, excludedTimesOfDay []util.TimePeriod, excludedDaysOfYear []time.Time, timezone *time.Location, minimumAge time.Duration, logger log.FieldLogger, strategy strategy.Strategy, createEvent bool) *Chaoskube {
-=======
 // * whether to enable/disable dry-run mode
-func New(client kubernetes.Interface, labels, annotations, namespaces labels.Selector, excludedWeekdays []time.Weekday, excludedTimesOfDay []util.TimePeriod, excludedDaysOfYear []time.Time, timezone *time.Location, minimumAge time.Duration, logger log.FieldLogger, dryRun bool, gracePeriod time.Duration) *Chaoskube {
+func New(client kubernetes.Interface, labels, annotations, namespaces labels.Selector, excludedWeekdays []time.Weekday, excludedTimesOfDay []util.TimePeriod, excludedDaysOfYear []time.Time, timezone *time.Location, minimumAge time.Duration, logger log.FieldLogger, dryRun bool, gracePeriod time.Duration, strategy strategy.Strategy) *Chaoskube {
 	broadcaster := record.NewBroadcaster()
 	broadcaster.StartRecordingToSink(&typedcorev1.EventSinkImpl{Interface: client.CoreV1().Events(v1.NamespaceAll)})
 	recorder := broadcaster.NewRecorder(scheme.Scheme, v1.EventSource{Component: "chaoskube"})
 
->>>>>>> 8169dae1
 	return &Chaoskube{
 		Client:             client,
 		Labels:             labels,
@@ -104,14 +94,10 @@
 		Timezone:           timezone,
 		MinimumAge:         minimumAge,
 		Logger:             logger,
-<<<<<<< HEAD
 		Strategy:           strategy,
-		CreateEvent:        createEvent,
-=======
 		DryRun:             dryRun,
 		GracePeriod:        gracePeriod,
 		EventRecorder:      recorder,
->>>>>>> 8169dae1
 		Now:                time.Now,
 	}
 }
@@ -218,11 +204,6 @@
 	return pods, nil
 }
 
-<<<<<<< HEAD
-// CreateDeleteEvent creates an event in victims namespace with an deletion message.
-func (c *Chaoskube) CreateDeleteEvent(victim v1.Pod) error {
-	ref, err := reference.GetReference(scheme.Scheme, victim.DeepCopyObject())
-=======
 // DeletePod deletes the given pod.
 // It will not delete the pod if dry-run mode is enabled.
 func (c *Chaoskube) DeletePod(victim v1.Pod) error {
@@ -235,13 +216,12 @@
 		return nil
 	}
 
-	err := c.Client.CoreV1().Pods(victim.Namespace).Delete(victim.Name, deleteOptions(c.GracePeriod))
+	err := c.Strategy.Terminate(victim)
 	if err != nil {
 		return err
 	}
 
 	ref, err := reference.GetReference(scheme.Scheme, &victim)
->>>>>>> 8169dae1
 	if err != nil {
 		return err
 	}
