package chaoskube

import (
	"context"
	"math/rand"
	"net/url"
	"regexp"
	"testing"
	"time"

	log "github.com/sirupsen/logrus"
	"github.com/sirupsen/logrus/hooks/test"

	v1 "k8s.io/api/core/v1"
	metav1 "k8s.io/apimachinery/pkg/apis/meta/v1"
	"k8s.io/apimachinery/pkg/labels"
	"k8s.io/client-go/kubernetes"
	"k8s.io/client-go/kubernetes/fake"

	"github.com/linki/chaoskube/internal/testutil"
	"github.com/linki/chaoskube/terminator"
	"github.com/linki/chaoskube/util"

	"github.com/stretchr/testify/suite"
)

type Suite struct {
	testutil.TestSuite
}

// podInfo holds information used to create a v1.Pod
type podInfo struct {
	Namespace string
	Name      string
}

var (
	logger, logOutput = test.NewNullLogger()
)

func (suite *Suite) SetupTest() {
	logger.SetLevel(log.DebugLevel)
	logOutput.Reset()
}

// TestNew tests that arguments are passed to the new instance correctly
func (suite *Suite) TestNew() {
	var (
		client             = fake.NewSimpleClientset()
		labelSelector, _   = labels.Parse("foo=bar")
		annotations, _     = labels.Parse("baz=waldo")
		namespaces, _      = labels.Parse("qux")
		namespaceLabels, _ = labels.Parse("taz=wubble")
		includedPodNames   = regexp.MustCompile("foo")
		excludedPodNames   = regexp.MustCompile("bar")
		excludedWeekdays   = []time.Weekday{time.Friday}
		excludedTimesOfDay = []util.TimePeriod{{}}
		excludedDaysOfYear = []time.Time{time.Now()}
		minimumAge         = time.Duration(42)
		dryRun             = true
		terminator         = terminator.NewDeletePodTerminator(client, logger, 10*time.Second)
		maxKill            = 1
	)

	webhook, _ := url.Parse("")
	chaoskube := New(
		client,
		labelSelector,
		annotations,
		namespaces,
		namespaceLabels,
		includedPodNames,
		excludedPodNames,
		excludedWeekdays,
		excludedTimesOfDay,
		excludedDaysOfYear,
		time.UTC,
		minimumAge,
		logger,
		dryRun,
		terminator,
<<<<<<< HEAD
		*webhook,
=======
		maxKill,
>>>>>>> a193d0db
	)
	suite.Require().NotNil(chaoskube)

	suite.Equal(client, chaoskube.Client)
	suite.Equal("foo=bar", chaoskube.Labels.String())
	suite.Equal("baz=waldo", chaoskube.Annotations.String())
	suite.Equal("qux", chaoskube.Namespaces.String())
	suite.Equal("taz=wubble", chaoskube.NamespaceLabels.String())
	suite.Equal("foo", chaoskube.IncludedPodNames.String())
	suite.Equal("bar", chaoskube.ExcludedPodNames.String())
	suite.Equal(excludedWeekdays, chaoskube.ExcludedWeekdays)
	suite.Equal(excludedTimesOfDay, chaoskube.ExcludedTimesOfDay)
	suite.Equal(excludedDaysOfYear, chaoskube.ExcludedDaysOfYear)
	suite.Equal(time.UTC, chaoskube.Timezone)
	suite.Equal(minimumAge, chaoskube.MinimumAge)
	suite.Equal(logger, chaoskube.Logger)
	suite.Equal(dryRun, chaoskube.DryRun)
	suite.Equal(terminator, chaoskube.Terminator)
}

// TestRunContextCanceled tests that a canceled context will exit the Run function.
func (suite *Suite) TestRunContextCanceled() {
	chaoskube := suite.setup(
		labels.Everything(),
		labels.Everything(),
		labels.Everything(),
		labels.Everything(),
		&regexp.Regexp{},
		&regexp.Regexp{},
		[]time.Weekday{},
		[]util.TimePeriod{},
		[]time.Time{},
		time.UTC,
		time.Duration(0),
		false,
		10,
<<<<<<< HEAD
		url.URL{},
=======
		1,
>>>>>>> a193d0db
	)

	ctx, cancel := context.WithCancel(context.Background())
	cancel()

	chaoskube.Run(ctx, nil)
}

// TestCandidates tests that the various pod filters are applied correctly.
func (suite *Suite) TestCandidates() {
	foo := map[string]string{"namespace": "default", "name": "foo"}
	bar := map[string]string{"namespace": "testing", "name": "bar"}

	for _, tt := range []struct {
		labelSelector      string
		annotationSelector string
		namespaceSelector  string
		webhook            string
		pods               []map[string]string
	}{
		{"", "", "", "", []map[string]string{foo, bar}},
		{"app=foo", "", "", "", []map[string]string{foo}},
		{"app!=foo", "", "", "", []map[string]string{bar}},
		{"", "chaos=foo", "", "", []map[string]string{foo}},
		{"", "chaos!=foo", "", "", []map[string]string{bar}},
		{"", "", "default", "", []map[string]string{foo}},
		{"", "", "default,testing", "", []map[string]string{foo, bar}},
		{"", "", "!testing", "", []map[string]string{foo}},
		{"", "", "!default,!testing", "", []map[string]string{}},
		{"", "", "default,!testing", "", []map[string]string{foo}},
		{"", "", "default,!default", "", []map[string]string{}},
		{"", "", "", "https://httpbin.org/status/404", []map[string]string{}},
		{"", "", "", "https://httpbin.org/get", []map[string]string{}},
		{"", "", "", "https://httpbin.org/status/200", []map[string]string{foo, bar}},
		{"", "", "", "https://httpbin.org/post", []map[string]string{foo, bar}},
	} {
		labelSelector, err := labels.Parse(tt.labelSelector)
		suite.Require().NoError(err)

		annotationSelector, err := labels.Parse(tt.annotationSelector)
		suite.Require().NoError(err)

		namespaceSelector, err := labels.Parse(tt.namespaceSelector)
		suite.Require().NoError(err)

		webhook, err := url.Parse(tt.webhook)
		suite.Require().NoError(err)

		chaoskube := suite.setupWithPods(
			labelSelector,
			annotationSelector,
			namespaceSelector,
			labels.Everything(),
			nil,
			nil,
			[]time.Weekday{},
			[]util.TimePeriod{},
			[]time.Time{},
			time.UTC,
			time.Duration(0),
			false,
			10,
			*webhook,
		)

		suite.assertCandidates(chaoskube, tt.pods)
	}
}

// TestCandidatesNamespaceLabels tests that the label selector for namespaces works correctly.
func (suite *Suite) TestCandidatesNamespaceLabels() {
	foo := map[string]string{"namespace": "default", "name": "foo"}
	bar := map[string]string{"namespace": "testing", "name": "bar"}

	for _, tt := range []struct {
		labels string
		pods   []map[string]string
	}{
		{"", []map[string]string{foo, bar}},
		{"env", []map[string]string{foo, bar}},
		{"!env", []map[string]string{}},
		{"env=default", []map[string]string{foo}},
		{"env=testing", []map[string]string{bar}},
		{"env!=default", []map[string]string{bar}},
		{"env!=testing", []map[string]string{foo}},
		{"env!=default,env!=testing", []map[string]string{}},
		{"env=default,env!=testing", []map[string]string{foo}},
		{"env=default,env!=default", []map[string]string{}},
		{"nomatch", []map[string]string{}},
	} {
		namespaceLabels, err := labels.Parse(tt.labels)
		suite.Require().NoError(err)

		chaoskube := suite.setupWithPods(
			labels.Everything(),
			labels.Everything(),
			labels.Everything(),
			namespaceLabels,
			nil,
			nil,
			[]time.Weekday{},
			[]util.TimePeriod{},
			[]time.Time{},
			time.UTC,
			time.Duration(0),
			false,
			10,
			url.URL{},
		)

		suite.assertCandidates(chaoskube, tt.pods)
	}
}

// TestCandidatesPodNameRegexp tests that the included and excluded pod name regular expressions
// are applied correctly.
func (suite *Suite) TestCandidatesPodNameRegexp() {
	foo := map[string]string{"namespace": "default", "name": "foo"}
	bar := map[string]string{"namespace": "testing", "name": "bar"}

	for _, tt := range []struct {
		includedPodNames *regexp.Regexp
		excludedPodNames *regexp.Regexp
		pods             []map[string]string
	}{
		// no included nor excluded regular expressions given
		{nil, nil, []map[string]string{foo, bar}},
		// either included or excluded regular expression given
		{regexp.MustCompile("fo.*"), nil, []map[string]string{foo}},
		{nil, regexp.MustCompile("fo.*"), []map[string]string{bar}},
		// either included or excluded regular expression is empty
		{regexp.MustCompile("fo.*"), regexp.MustCompile(""), []map[string]string{foo}},
		{regexp.MustCompile(""), regexp.MustCompile("fo.*"), []map[string]string{bar}},
		// both included and excluded regular expressions are considered
		{regexp.MustCompile("fo.*"), regexp.MustCompile("f.*"), []map[string]string{}},
	} {
		chaoskube := suite.setupWithPods(
			labels.Everything(),
			labels.Everything(),
			labels.Everything(),
			labels.Everything(),
			tt.includedPodNames,
			tt.excludedPodNames,
			[]time.Weekday{},
			[]util.TimePeriod{},
			[]time.Time{},
			time.UTC,
			time.Duration(0),
			false,
			10,
			url.URL{},
		)

		suite.assertCandidates(chaoskube, tt.pods)
	}
}

// TestVictim tests that a random victim is chosen from selected candidates.
func (suite *Suite) TestVictim() {
	foo := map[string]string{"namespace": "default", "name": "foo"}
	bar := map[string]string{"namespace": "testing", "name": "bar"}

	for _, tt := range []struct {
		seed          int64
		labelSelector string
		victim        map[string]string
	}{
		{1000, "", foo},
		{2000, "", bar},
		{2000, "app=foo", foo},
	} {
		rand.Seed(tt.seed)

		labelSelector, err := labels.Parse(tt.labelSelector)
		suite.Require().NoError(err)

		chaoskube := suite.setupWithPods(
			labelSelector,
			labels.Everything(),
			labels.Everything(),
			labels.Everything(),
			&regexp.Regexp{},
			&regexp.Regexp{},
			[]time.Weekday{},
			[]util.TimePeriod{},
			[]time.Time{},
			time.UTC,
			time.Duration(0),
			false,
			10,
			url.URL{},
		)

		suite.assertVictim(chaoskube, tt.victim)
	}
}

// TestVictims tests that a random subset of pods is chosen from selected candidates
func (suite *Suite) TestVictims() {

	podsInfo := []podInfo{
		{"default", "foo"},
		{"testing", "bar"},
		{"test", "baz"},
	}

	t := func(p podInfo) map[string]string {
		return map[string]string{"namespace": p.Namespace, "name": p.Name}
	}

	foo := t(podsInfo[0])
	bar := t(podsInfo[1])
	baz := t(podsInfo[2])

	rand.Seed(2) // yields order of bar, baz, foo

	for _, tt := range []struct {
		labelSelector string
		victims       []map[string]string
		maxKill       int
	}{
		{"", []map[string]string{bar}, 1},
		{"", []map[string]string{bar, baz}, 2},
		{"app=foo", []map[string]string{foo}, 2},
	} {

		labelSelector, err := labels.Parse(tt.labelSelector)
		suite.Require().NoError(err)

		chaoskube := suite.setup(
			labelSelector,
			labels.Everything(),
			labels.Everything(),
			labels.Everything(),
			&regexp.Regexp{},
			&regexp.Regexp{},
			[]time.Weekday{},
			[]util.TimePeriod{},
			[]time.Time{},
			time.UTC,
			time.Duration(0),
			false,
			10,
			tt.maxKill,
		)
		suite.createPods(chaoskube.Client, podsInfo)

		suite.assertVictims(chaoskube, tt.victims)
	}
}

// TestNoVictimReturnsError tests that on missing victim it returns a known error
func (suite *Suite) TestNoVictimReturnsError() {
	chaoskube := suite.setup(
		labels.Everything(),
		labels.Everything(),
		labels.Everything(),
		labels.Everything(),
		&regexp.Regexp{},
		&regexp.Regexp{},
		[]time.Weekday{},
		[]util.TimePeriod{},
		[]time.Time{},
		time.UTC,
		time.Duration(0),
		false,
		10,
<<<<<<< HEAD
		url.URL{},
=======
		1,
>>>>>>> a193d0db
	)

	_, err := chaoskube.Victims()
	suite.Equal(err, errPodNotFound)
	suite.EqualError(err, "pod not found")
}

// TestDeletePod tests that a given pod is deleted and dryRun is respected.
func (suite *Suite) TestDeletePod() {
	foo := map[string]string{"namespace": "default", "name": "foo"}
	bar := map[string]string{"namespace": "testing", "name": "bar"}

	for _, tt := range []struct {
		dryRun        bool
		remainingPods []map[string]string
	}{
		{false, []map[string]string{bar}},
		{true, []map[string]string{foo, bar}},
	} {
		chaoskube := suite.setupWithPods(
			labels.Everything(),
			labels.Everything(),
			labels.Everything(),
			labels.Everything(),
			&regexp.Regexp{},
			&regexp.Regexp{},
			[]time.Weekday{},
			[]util.TimePeriod{},
			[]time.Time{},
			time.UTC,
			time.Duration(0),
			tt.dryRun,
			10,
			url.URL{},
		)

		victim := util.NewPod("default", "foo", v1.PodRunning)

		err := chaoskube.DeletePod(victim)
		suite.Require().NoError(err)

		suite.AssertLog(logOutput, log.InfoLevel, "terminating pod", log.Fields{"namespace": "default", "name": "foo"})
		suite.assertCandidates(chaoskube, tt.remainingPods)
	}
}

// TestDeletePodNotFound tests missing target pod will return an error.
func (suite *Suite) TestDeletePodNotFound() {
	chaoskube := suite.setup(
		labels.Everything(),
		labels.Everything(),
		labels.Everything(),
		labels.Everything(),
		&regexp.Regexp{},
		&regexp.Regexp{},
		[]time.Weekday{},
		[]util.TimePeriod{},
		[]time.Time{},
		time.UTC,
		time.Duration(0),
		false,
		10,
<<<<<<< HEAD
		url.URL{},
=======
		1,
>>>>>>> a193d0db
	)

	victim := util.NewPod("default", "foo", v1.PodRunning)

	err := chaoskube.DeletePod(victim)
	suite.EqualError(err, `pods "foo" not found`)
}

func (suite *Suite) TestTerminateVictim() {
	midnight := util.NewTimePeriod(
		ThankGodItsFriday{}.Now().Add(-16*time.Hour),
		ThankGodItsFriday{}.Now().Add(-14*time.Hour),
	)
	morning := util.NewTimePeriod(
		ThankGodItsFriday{}.Now().Add(-7*time.Hour),
		ThankGodItsFriday{}.Now().Add(-6*time.Hour),
	)
	afternoon := util.NewTimePeriod(
		ThankGodItsFriday{}.Now().Add(-1*time.Hour),
		ThankGodItsFriday{}.Now().Add(+1*time.Hour),
	)

	australia, err := time.LoadLocation("Australia/Brisbane")
	suite.Require().NoError(err)

	for _, tt := range []struct {
		excludedWeekdays   []time.Weekday
		excludedTimesOfDay []util.TimePeriod
		excludedDaysOfYear []time.Time
		now                func() time.Time
		timezone           *time.Location
		remainingPodCount  int
	}{
		// no time is excluded, one pod should be killed
		{
			[]time.Weekday{},
			[]util.TimePeriod{},
			[]time.Time{},
			ThankGodItsFriday{}.Now,
			time.UTC,
			1,
		},
		// current weekday is excluded, no pod should be killed
		{
			[]time.Weekday{time.Friday},
			[]util.TimePeriod{},
			[]time.Time{},
			ThankGodItsFriday{}.Now,
			time.UTC,
			2,
		},
		// current time of day is excluded, no pod should be killed
		{
			[]time.Weekday{},
			[]util.TimePeriod{afternoon},
			[]time.Time{},
			ThankGodItsFriday{}.Now,
			time.UTC,
			2,
		},
		// one day after an excluded weekday, one pod should be killed
		{
			[]time.Weekday{time.Friday},
			[]util.TimePeriod{},
			[]time.Time{},
			func() time.Time { return ThankGodItsFriday{}.Now().Add(24 * time.Hour) },
			time.UTC,
			1,
		},
		// seven days after an excluded weekday, no pod should be killed
		{
			[]time.Weekday{time.Friday},
			[]util.TimePeriod{},
			[]time.Time{},
			func() time.Time { return ThankGodItsFriday{}.Now().Add(7 * 24 * time.Hour) },
			time.UTC,
			2,
		},
		// one hour after an excluded time period, one pod should be killed
		{
			[]time.Weekday{},
			[]util.TimePeriod{afternoon},
			[]time.Time{},
			func() time.Time { return ThankGodItsFriday{}.Now().Add(+2 * time.Hour) },
			time.UTC,
			1,
		},
		// twenty four hours after an excluded time period, no pod should be killed
		{
			[]time.Weekday{},
			[]util.TimePeriod{afternoon},
			[]time.Time{},
			func() time.Time { return ThankGodItsFriday{}.Now().Add(+24 * time.Hour) },
			time.UTC,
			2,
		},
		// current weekday is excluded but we are in another time zone, one pod should be killed
		{
			[]time.Weekday{time.Friday},
			[]util.TimePeriod{},
			[]time.Time{},
			ThankGodItsFriday{}.Now,
			australia,
			1,
		},
		// current time period is excluded but we are in another time zone, one pod should be killed
		{
			[]time.Weekday{},
			[]util.TimePeriod{afternoon},
			[]time.Time{},
			ThankGodItsFriday{}.Now,
			australia,
			1,
		},
		// one out of two excluded weeksdays match, no pod should be killed
		{
			[]time.Weekday{time.Monday, time.Friday},
			[]util.TimePeriod{},
			[]time.Time{},
			ThankGodItsFriday{}.Now,
			time.UTC,
			2,
		},
		// one out of two excluded time periods match, no pod should be killed
		{
			[]time.Weekday{},
			[]util.TimePeriod{morning, afternoon},
			[]time.Time{},
			ThankGodItsFriday{}.Now,
			time.UTC,
			2,
		},
		// we're inside an excluded time period across days, no pod should be killed
		{
			[]time.Weekday{},
			[]util.TimePeriod{midnight},
			[]time.Time{},
			func() time.Time { return ThankGodItsFriday{}.Now().Add(-15 * time.Hour) },
			time.UTC,
			2,
		},
		// we're before an excluded time period across days, one pod should be killed
		{
			[]time.Weekday{},
			[]util.TimePeriod{midnight},
			[]time.Time{},
			func() time.Time { return ThankGodItsFriday{}.Now().Add(-17 * time.Hour) },
			time.UTC,
			1,
		},
		// we're after an excluded time period across days, one pod should be killed
		{
			[]time.Weekday{},
			[]util.TimePeriod{midnight},
			[]time.Time{},
			func() time.Time { return ThankGodItsFriday{}.Now().Add(-13 * time.Hour) },
			time.UTC,
			1,
		},
		// this day of year is excluded, no pod should be killed
		{
			[]time.Weekday{},
			[]util.TimePeriod{},
			[]time.Time{
				ThankGodItsFriday{}.Now(), // today
			},
			func() time.Time { return ThankGodItsFriday{}.Now() },
			time.UTC,
			2,
		},
		// this day of year in year 0 is excluded, no pod should be killed
		{
			[]time.Weekday{},
			[]util.TimePeriod{},
			[]time.Time{
				time.Date(0, 9, 24, 0, 00, 00, 00, time.UTC), // same year day
			},
			func() time.Time { return ThankGodItsFriday{}.Now() },
			time.UTC,
			2,
		},
		// matching works fine even when multiple days-of-year are provided, no pod should be killed
		{
			[]time.Weekday{},
			[]util.TimePeriod{},
			[]time.Time{
				time.Date(0, 9, 25, 10, 00, 00, 00, time.UTC), // different year day
				time.Date(0, 9, 24, 10, 00, 00, 00, time.UTC), // same year day
			},
			func() time.Time { return ThankGodItsFriday{}.Now() },
			time.UTC,
			2,
		},
		// there is an excluded day of year but it's not today, one pod should be killed
		{
			[]time.Weekday{},
			[]util.TimePeriod{},
			[]time.Time{
				time.Date(0, 9, 25, 10, 00, 00, 00, time.UTC), // different year day
			},
			func() time.Time { return ThankGodItsFriday{}.Now() },
			time.UTC,
			1,
		},
		// there is an excluded day of year but the month is different, one pod should be killed
		{
			[]time.Weekday{},
			[]util.TimePeriod{},
			[]time.Time{
				time.Date(0, 10, 24, 10, 00, 00, 00, time.UTC), // different year day
			},
			func() time.Time { return ThankGodItsFriday{}.Now() },
			time.UTC,
			1,
		},
	} {
		chaoskube := suite.setupWithPods(
			labels.Everything(),
			labels.Everything(),
			labels.Everything(),
			labels.Everything(),
			&regexp.Regexp{},
			&regexp.Regexp{},
			tt.excludedWeekdays,
			tt.excludedTimesOfDay,
			tt.excludedDaysOfYear,
			tt.timezone,
			time.Duration(0),
			false,
			10,
			url.URL{},
		)
		chaoskube.Now = tt.now

		err := chaoskube.TerminateVictims()
		suite.Require().NoError(err)

		pods, err := chaoskube.Candidates()
		suite.Require().NoError(err)

		suite.Len(pods, tt.remainingPodCount)
	}
}

// TestTerminateNoVictimLogsInfo tests that missing victim prints a log message
func (suite *Suite) TestTerminateNoVictimLogsInfo() {
	chaoskube := suite.setup(
		labels.Everything(),
		labels.Everything(),
		labels.Everything(),
		labels.Everything(),
		&regexp.Regexp{},
		&regexp.Regexp{},
		[]time.Weekday{},
		[]util.TimePeriod{},
		[]time.Time{},
		time.UTC,
		time.Duration(0),
		false,
		10,
<<<<<<< HEAD
		url.URL{},
=======
		1,
>>>>>>> a193d0db
	)

	err := chaoskube.TerminateVictims()
	suite.Require().NoError(err)

	suite.AssertLog(logOutput, log.DebugLevel, msgVictimNotFound, log.Fields{})
}

// helper functions

func (suite *Suite) assertCandidates(chaoskube *Chaoskube, expected []map[string]string) {
	pods, err := chaoskube.Candidates()
	suite.Require().NoError(err)

	suite.AssertPods(pods, expected)
}

func (suite *Suite) assertVictims(chaoskube *Chaoskube, expected []map[string]string) {
	victims, err := chaoskube.Victims()
	suite.Require().NoError(err)

	for i, victim := range victims {
		suite.AssertPod(victim, expected[i])
	}
}

func (suite *Suite) assertVictim(chaoskube *Chaoskube, expected map[string]string) {
	suite.assertVictims(chaoskube, []map[string]string{expected})
}

func (suite *Suite) setupWithPods(labelSelector labels.Selector, annotations labels.Selector, namespaces labels.Selector, namespaceLabels labels.Selector, includedPodNames *regexp.Regexp, excludedPodNames *regexp.Regexp, excludedWeekdays []time.Weekday, excludedTimesOfDay []util.TimePeriod, excludedDaysOfYear []time.Time, timezone *time.Location, minimumAge time.Duration, dryRun bool, gracePeriod time.Duration, webhook url.URL) *Chaoskube {
	chaoskube := suite.setup(
		labelSelector,
		annotations,
		namespaces,
		namespaceLabels,
		includedPodNames,
		excludedPodNames,
		excludedWeekdays,
		excludedTimesOfDay,
		excludedDaysOfYear,
		timezone,
		minimumAge,
		dryRun,
		gracePeriod,
<<<<<<< HEAD
		webhook,
=======
		1,
>>>>>>> a193d0db
	)

	for _, namespace := range []v1.Namespace{
		util.NewNamespace("default"),
		util.NewNamespace("testing"),
	} {
		_, err := chaoskube.Client.CoreV1().Namespaces().Create(&namespace)
		suite.Require().NoError(err)
	}

	pods := []v1.Pod{
		util.NewPod("default", "foo", v1.PodRunning),
		util.NewPod("testing", "bar", v1.PodRunning),
		util.NewPod("testing", "baz", v1.PodPending), // Non-running pods are ignored
	}

	for _, pod := range pods {
		_, err := chaoskube.Client.CoreV1().Pods(pod.Namespace).Create(&pod)
		suite.Require().NoError(err)
	}

	return chaoskube
}

<<<<<<< HEAD
func (suite *Suite) setup(labelSelector labels.Selector, annotations labels.Selector, namespaces labels.Selector, namespaceLabels labels.Selector, includedPodNames *regexp.Regexp, excludedPodNames *regexp.Regexp, excludedWeekdays []time.Weekday, excludedTimesOfDay []util.TimePeriod, excludedDaysOfYear []time.Time, timezone *time.Location, minimumAge time.Duration, dryRun bool, gracePeriod time.Duration, webhook url.URL) *Chaoskube {
=======
func (suite *Suite) createPods(client kubernetes.Interface, podsInfo []podInfo) {
	for _, p := range podsInfo {
		namespace := util.NewNamespace(p.Namespace)
		_, err := client.CoreV1().Namespaces().Create(&namespace)
		suite.Require().NoError(err)
		pod := util.NewPod(p.Namespace, p.Name, v1.PodRunning)
		_, err = client.CoreV1().Pods(p.Namespace).Create(&pod)
		suite.Require().NoError(err)
	}
}

func (suite *Suite) setup(labelSelector labels.Selector, annotations labels.Selector, namespaces labels.Selector, namespaceLabels labels.Selector, includedPodNames *regexp.Regexp, excludedPodNames *regexp.Regexp, excludedWeekdays []time.Weekday, excludedTimesOfDay []util.TimePeriod, excludedDaysOfYear []time.Time, timezone *time.Location, minimumAge time.Duration, dryRun bool, gracePeriod time.Duration, maxKill int) *Chaoskube {
>>>>>>> a193d0db
	logOutput.Reset()

	client := fake.NewSimpleClientset()
	nullLogger, _ := test.NewNullLogger()

	return New(
		client,
		labelSelector,
		annotations,
		namespaces,
		namespaceLabels,
		includedPodNames,
		excludedPodNames,
		excludedWeekdays,
		excludedTimesOfDay,
		excludedDaysOfYear,
		timezone,
		minimumAge,
		logger,
		dryRun,
		terminator.NewDeletePodTerminator(client, nullLogger, gracePeriod),
<<<<<<< HEAD
		webhook,
=======
		maxKill,
>>>>>>> a193d0db
	)
}

func TestSuite(t *testing.T) {
	suite.Run(t, new(Suite))
}

// ThankGodItsFriday is a helper struct that contains a Now() function that always returns a Friday.
type ThankGodItsFriday struct{}

// Now returns a particular Friday.
func (t ThankGodItsFriday) Now() time.Time {
	blackFriday, _ := time.Parse(time.RFC1123, "Fri, 24 Sep 1869 15:04:05 UTC")
	return blackFriday
}

func (suite *Suite) TestMinimumAge() {
	type pod struct {
		name         string
		namespace    string
		creationTime time.Time
	}

	for _, tt := range []struct {
		minimumAge time.Duration
		now        func() time.Time
		pods       []pod
		candidates int
	}{
		// no minimum age set
		{
			time.Duration(0),
			func() time.Time { return time.Date(0, 10, 24, 10, 00, 00, 00, time.UTC) },
			[]pod{
				{
					name:         "test1",
					namespace:    "test",
					creationTime: time.Date(0, 10, 24, 9, 00, 00, 00, time.UTC),
				},
			},
			1,
		},
		// minimum age set, but pod is too young
		{
			time.Hour * 1,
			func() time.Time { return time.Date(0, 10, 24, 10, 00, 00, 00, time.UTC) },
			[]pod{
				{
					name:         "test1",
					namespace:    "test",
					creationTime: time.Date(0, 10, 24, 9, 30, 00, 00, time.UTC),
				},
			},
			0,
		},
		// one pod is too young, one matches
		{
			time.Hour * 1,
			func() time.Time { return time.Date(0, 10, 24, 10, 00, 00, 00, time.UTC) },
			[]pod{
				// too young
				{
					name:         "test1",
					namespace:    "test",
					creationTime: time.Date(0, 10, 24, 9, 30, 00, 00, time.UTC),
				},
				// matches
				{
					name:         "test2",
					namespace:    "test",
					creationTime: time.Date(0, 10, 23, 8, 00, 00, 00, time.UTC),
				},
			},
			1,
		},
		// exact time - should not match
		{
			time.Hour * 1,
			func() time.Time { return time.Date(0, 10, 24, 10, 00, 00, 00, time.UTC) },
			[]pod{
				{
					name:         "test1",
					namespace:    "test",
					creationTime: time.Date(0, 10, 24, 10, 00, 00, 00, time.UTC),
				},
			},
			0,
		},
	} {
		chaoskube := suite.setup(
			labels.Everything(),
			labels.Everything(),
			labels.Everything(),
			labels.Everything(),
			&regexp.Regexp{},
			&regexp.Regexp{},
			[]time.Weekday{},
			[]util.TimePeriod{},
			[]time.Time{},
			time.UTC,
			tt.minimumAge,
			false,
			10,
<<<<<<< HEAD
			url.URL{},
=======
			1,
>>>>>>> a193d0db
		)
		chaoskube.Now = tt.now

		for _, p := range tt.pods {
			pod := util.NewPod(p.namespace, p.name, v1.PodRunning)
			pod.ObjectMeta.CreationTimestamp = metav1.Time{Time: p.creationTime}
			_, err := chaoskube.Client.CoreV1().Pods(pod.Namespace).Create(&pod)
			suite.Require().NoError(err)
		}

		pods, err := chaoskube.Candidates()
		suite.Require().NoError(err)

		suite.Len(pods, tt.candidates)
	}
}

func (suite *Suite) TestFilterDeletedPods() {
	deletedPod := util.NewPod("default", "deleted", v1.PodRunning)
	now := metav1.NewTime(time.Now())
	deletedPod.SetDeletionTimestamp(&now)

	runningPod := util.NewPod("default", "running", v1.PodRunning)

	pods := []v1.Pod{runningPod, deletedPod}

	filtered := filterTerminatingPods(pods)
	suite.Equal(len(filtered), 1)
	suite.Equal(pods[0].Name, "running")
}

func (suite *Suite) TestFilterByOwnerReference() {
	foo := util.NewPodWithOwner("default", "foo", v1.PodRunning, "parent")
	foo1 := util.NewPodWithOwner("default", "foo-1", v1.PodRunning, "parent")
	bar := util.NewPodWithOwner("default", "bar", v1.PodRunning, "other-parent")
	baz := util.NewPod("default", "baz", v1.PodRunning)
	baz1 := util.NewPod("default", "baz-1", v1.PodRunning)

	for _, tt := range []struct {
		name     string
		pods     []v1.Pod
		expected []v1.Pod
	}{
		{
			name:     "2 pods, same parent",
			pods:     []v1.Pod{foo, foo1},
			expected: []v1.Pod{foo},
		},
		{
			name:     "2 pods, different parents",
			pods:     []v1.Pod{foo, bar},
			expected: []v1.Pod{foo, bar},
		},
		{
			name:     "2 pods, one with/without parent",
			pods:     []v1.Pod{foo, baz},
			expected: []v1.Pod{foo, baz},
		},
		{
			name:     "2 pods, no parents",
			pods:     []v1.Pod{baz, baz1},
			expected: []v1.Pod{baz, baz1},
		},
	} {
		results := filterByOwnerReference(tt.pods)
		for i, result := range results {
			suite.Assert().Equal(tt.expected[i], result, tt.name)
		}
	}
}<|MERGE_RESOLUTION|>--- conflicted
+++ resolved
@@ -79,11 +79,8 @@
 		logger,
 		dryRun,
 		terminator,
-<<<<<<< HEAD
+		maxKill,
 		*webhook,
-=======
-		maxKill,
->>>>>>> a193d0db
 	)
 	suite.Require().NotNil(chaoskube)
 
@@ -120,11 +117,8 @@
 		time.Duration(0),
 		false,
 		10,
-<<<<<<< HEAD
+		1,
 		url.URL{},
-=======
-		1,
->>>>>>> a193d0db
 	)
 
 	ctx, cancel := context.WithCancel(context.Background())
@@ -369,6 +363,7 @@
 			false,
 			10,
 			tt.maxKill,
+			url.URL{},
 		)
 		suite.createPods(chaoskube.Client, podsInfo)
 
@@ -392,11 +387,8 @@
 		time.Duration(0),
 		false,
 		10,
-<<<<<<< HEAD
+		1,
 		url.URL{},
-=======
-		1,
->>>>>>> a193d0db
 	)
 
 	_, err := chaoskube.Victims()
@@ -459,11 +451,8 @@
 		time.Duration(0),
 		false,
 		10,
-<<<<<<< HEAD
+		1,
 		url.URL{},
-=======
-		1,
->>>>>>> a193d0db
 	)
 
 	victim := util.NewPod("default", "foo", v1.PodRunning)
@@ -724,11 +713,8 @@
 		time.Duration(0),
 		false,
 		10,
-<<<<<<< HEAD
+		1,
 		url.URL{},
-=======
-		1,
->>>>>>> a193d0db
 	)
 
 	err := chaoskube.TerminateVictims()
@@ -774,11 +760,8 @@
 		minimumAge,
 		dryRun,
 		gracePeriod,
-<<<<<<< HEAD
+		1,
 		webhook,
-=======
-		1,
->>>>>>> a193d0db
 	)
 
 	for _, namespace := range []v1.Namespace{
@@ -803,9 +786,6 @@
 	return chaoskube
 }
 
-<<<<<<< HEAD
-func (suite *Suite) setup(labelSelector labels.Selector, annotations labels.Selector, namespaces labels.Selector, namespaceLabels labels.Selector, includedPodNames *regexp.Regexp, excludedPodNames *regexp.Regexp, excludedWeekdays []time.Weekday, excludedTimesOfDay []util.TimePeriod, excludedDaysOfYear []time.Time, timezone *time.Location, minimumAge time.Duration, dryRun bool, gracePeriod time.Duration, webhook url.URL) *Chaoskube {
-=======
 func (suite *Suite) createPods(client kubernetes.Interface, podsInfo []podInfo) {
 	for _, p := range podsInfo {
 		namespace := util.NewNamespace(p.Namespace)
@@ -817,8 +797,7 @@
 	}
 }
 
-func (suite *Suite) setup(labelSelector labels.Selector, annotations labels.Selector, namespaces labels.Selector, namespaceLabels labels.Selector, includedPodNames *regexp.Regexp, excludedPodNames *regexp.Regexp, excludedWeekdays []time.Weekday, excludedTimesOfDay []util.TimePeriod, excludedDaysOfYear []time.Time, timezone *time.Location, minimumAge time.Duration, dryRun bool, gracePeriod time.Duration, maxKill int) *Chaoskube {
->>>>>>> a193d0db
+func (suite *Suite) setup(labelSelector labels.Selector, annotations labels.Selector, namespaces labels.Selector, namespaceLabels labels.Selector, includedPodNames *regexp.Regexp, excludedPodNames *regexp.Regexp, excludedWeekdays []time.Weekday, excludedTimesOfDay []util.TimePeriod, excludedDaysOfYear []time.Time, timezone *time.Location, minimumAge time.Duration, dryRun bool, gracePeriod time.Duration, maxKill int, webhook url.URL) *Chaoskube {
 	logOutput.Reset()
 
 	client := fake.NewSimpleClientset()
@@ -840,11 +819,8 @@
 		logger,
 		dryRun,
 		terminator.NewDeletePodTerminator(client, nullLogger, gracePeriod),
-<<<<<<< HEAD
+		maxKill,
 		webhook,
-=======
-		maxKill,
->>>>>>> a193d0db
 	)
 }
 
@@ -948,11 +924,8 @@
 			tt.minimumAge,
 			false,
 			10,
-<<<<<<< HEAD
+			1,
 			url.URL{},
-=======
-			1,
->>>>>>> a193d0db
 		)
 		chaoskube.Now = tt.now
 
