--- conflicted
+++ resolved
@@ -24,17 +24,12 @@
         - --annotations=chaos.alpha.kubernetes.io/enabled=true
         # exclude all pods in the kube-system namespace
         - --namespaces=!kube-system
-<<<<<<< HEAD
         # terminate pods for real: this disables dry-run mode which is on by default
         - --no-dry-run
-=======
-        # do not actually kill anything
-        - --dry-run
 
 ---
 
 apiVersion: v1
 kind: ServiceAccount
 metadata:
-  name: chaoskube
->>>>>>> c9d079ea
+  name: chaoskube