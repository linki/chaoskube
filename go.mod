--- conflicted
+++ resolved
@@ -9,14 +9,8 @@
 	github.com/sirupsen/logrus v1.5.0
 	github.com/stretchr/testify v1.5.1
 	gopkg.in/alecthomas/kingpin.v2 v2.2.6
-<<<<<<< HEAD
-	k8s.io/api v0.17.3
-	k8s.io/apimachinery v0.17.3
-	k8s.io/client-go v0.17.3
-=======
 	k8s.io/api v0.18.0
 	k8s.io/apimachinery v0.18.0
 	k8s.io/client-go v0.18.0
->>>>>>> 4fc706ef
 	k8s.io/klog v1.0.0
 )