--- conflicted
+++ resolved
@@ -1,11 +1,6 @@
 module github.com/linki/chaoskube
 
-<<<<<<< HEAD
 go 1.24.2
-=======
-go 1.23.2
-toolchain go1.24.1
->>>>>>> 89cd6573
 
 require (
 	github.com/alecthomas/kingpin/v2 v2.4.0
