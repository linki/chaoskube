package main

import (
<<<<<<< HEAD
	"context"
=======
	"fmt"
>>>>>>> 1a0a89ae
	"math/rand"
	"net/http"
	"os"
	"os/signal"
	"syscall"
	"time"

	log "github.com/sirupsen/logrus"
	"gopkg.in/alecthomas/kingpin.v2"

	"k8s.io/apimachinery/pkg/labels"
	"k8s.io/client-go/kubernetes"
	_ "k8s.io/client-go/plugin/pkg/client/auth"
	"k8s.io/client-go/tools/clientcmd"

	"github.com/linki/chaoskube/chaoskube"
	"github.com/linki/chaoskube/util"
)

var (
	version = "undefined"
)

var (
	labelString        string
	annString          string
	nsString           string
	excludedWeekdays   string
	excludedTimesOfDay string
	excludedDaysOfYear string
	timezone           string
	minimumAge         time.Duration
	master             string
	kubeconfig         string
	interval           time.Duration
	dryRun             bool
	debug              bool
	metricsAddress     string
)

func init() {
	rand.Seed(time.Now().UTC().UnixNano())

	kingpin.Flag("labels", "A set of labels to restrict the list of affected pods. Defaults to everything.").StringVar(&labelString)
	kingpin.Flag("annotations", "A set of annotations to restrict the list of affected pods. Defaults to everything.").StringVar(&annString)
	kingpin.Flag("namespaces", "A set of namespaces to restrict the list of affected pods. Defaults to everything.").StringVar(&nsString)
	kingpin.Flag("excluded-weekdays", "A list of weekdays when termination is suspended, e.g. Sat,Sun").StringVar(&excludedWeekdays)
	kingpin.Flag("excluded-times-of-day", "A list of time periods of a day when termination is suspended, e.g. 22:00-08:00").StringVar(&excludedTimesOfDay)
	kingpin.Flag("excluded-days-of-year", "A list of days of a year when termination is suspended, e.g. Apr1,Dec24").StringVar(&excludedDaysOfYear)
	kingpin.Flag("timezone", "The timezone by which to interpret the excluded weekdays and times of day, e.g. UTC, Local, Europe/Berlin. Defaults to UTC.").Default("UTC").StringVar(&timezone)
	kingpin.Flag("minimum-age", "Minimum age of pods to consider for termination").Default("0s").DurationVar(&minimumAge)
	kingpin.Flag("master", "The address of the Kubernetes cluster to target").StringVar(&master)
	kingpin.Flag("kubeconfig", "Path to a kubeconfig file").StringVar(&kubeconfig)
	kingpin.Flag("interval", "Interval between Pod terminations").Default("10m").DurationVar(&interval)
	kingpin.Flag("dry-run", "If true, don't actually do anything.").Default("true").BoolVar(&dryRun)
	kingpin.Flag("debug", "Enable debug logging.").BoolVar(&debug)
	kingpin.Flag("metrics-address", "Listening address for metrics handler").Default(":8080").StringVar(&metricsAddress)
}

func main() {
	kingpin.Version(version)
	kingpin.Parse()

	if debug {
		log.SetLevel(log.DebugLevel)
	}

	log.WithFields(log.Fields{
		"labels":             labelString,
		"annotations":        annString,
		"namespaces":         nsString,
		"excludedWeekdays":   excludedWeekdays,
		"excludedTimesOfDay": excludedTimesOfDay,
		"excludedDaysOfYear": excludedDaysOfYear,
		"timezone":           timezone,
		"minimumAge":         minimumAge,
		"master":             master,
		"kubeconfig":         kubeconfig,
		"interval":           interval,
		"dryRun":             dryRun,
		"debug":              debug,
	}).Debug("reading config")

	log.WithFields(log.Fields{
		"version":  version,
		"dryRun":   dryRun,
		"interval": interval,
	}).Info("starting up")

	client, err := newClient()
	if err != nil {
		log.WithField("err", err).Fatal("failed to connect to cluster")
	}

	var (
		labelSelector = parseSelector(labelString)
		annotations   = parseSelector(annString)
		namespaces    = parseSelector(nsString)
	)

	log.WithFields(log.Fields{
		"labels":      labelSelector,
		"annotations": annotations,
		"namespaces":  namespaces,
	}).Info("setting pod filter")

	parsedWeekdays := util.ParseWeekdays(excludedWeekdays)
	parsedTimesOfDay, err := util.ParseTimePeriods(excludedTimesOfDay)
	if err != nil {
		log.WithFields(log.Fields{
			"timesOfDay": excludedTimesOfDay,
			"err":        err,
		}).Fatal("failed to parse times of day")
	}
	parsedDaysOfYear, err := util.ParseDays(excludedDaysOfYear)
	if err != nil {
		log.WithFields(log.Fields{
			"daysOfYear": excludedDaysOfYear,
			"err":        err,
		}).Fatal("failed to parse days of year")
	}

	log.WithFields(log.Fields{
		"weekdays":   parsedWeekdays,
		"timesOfDay": parsedTimesOfDay,
		"daysOfYear": formatDays(parsedDaysOfYear),
	}).Info("setting quiet times")

	parsedTimezone, err := time.LoadLocation(timezone)
	if err != nil {
		log.WithFields(log.Fields{
			"timeZone": timezone,
			"err":      err,
		}).Fatal("failed to detect time zone")
	}
	timezoneName, offset := time.Now().In(parsedTimezone).Zone()

	log.WithFields(log.Fields{
		"name":     timezoneName,
		"location": parsedTimezone,
		"offset":   offset / int(time.Hour/time.Second),
	}).Info("setting timezone")

	chaoskube := chaoskube.New(
		client,
		labelSelector,
		annotations,
		namespaces,
		parsedWeekdays,
		parsedTimesOfDay,
		parsedDaysOfYear,
		parsedTimezone,
		minimumAge,
		log.StandardLogger(),
		dryRun,
	)

<<<<<<< HEAD
	done := make(chan os.Signal, 1)
	signal.Notify(done, syscall.SIGINT, syscall.SIGTERM)
=======
	if metricsAddress != "" {
		http.HandleFunc("/healthz",
			func(w http.ResponseWriter, r *http.Request) {
				fmt.Fprintln(w, "OK")
			})
		go func() {
			if err := http.ListenAndServe(metricsAddress, nil); err != nil {
				log.WithFields(log.Fields{
					"err": err,
				}).Fatal("failed to start HTTP server")
			}
		}()
	}

	for {
		if err := chaoskube.TerminateVictim(); err != nil {
			log.WithField("err", err).Error("failed to terminate victim")
		}
>>>>>>> 1a0a89ae

	ctx, cancel := context.WithCancel(context.Background())
	defer cancel()

	go func() {
		<-done
		cancel()
	}()

	ticker := time.NewTicker(interval)
	defer ticker.Stop()

	chaoskube.Run(ctx, ticker.C)
}

func newClient() (*kubernetes.Clientset, error) {
	if kubeconfig == "" {
		if _, err := os.Stat(clientcmd.RecommendedHomeFile); err == nil {
			kubeconfig = clientcmd.RecommendedHomeFile
		}
	}

	log.WithFields(log.Fields{
		"kubeconfig": kubeconfig,
		"master":     master,
	}).Debug("using cluster config")

	config, err := clientcmd.BuildConfigFromFlags(master, kubeconfig)
	if err != nil {
		return nil, err
	}

	client, err := kubernetes.NewForConfig(config)
	if err != nil {
		return nil, err
	}

	serverVersion, err := client.Discovery().ServerVersion()
	if err != nil {
		return nil, err
	}

	log.WithFields(log.Fields{
		"master":        config.Host,
		"serverVersion": serverVersion,
	}).Info("connected to cluster")

	return client, nil
}

func parseSelector(str string) labels.Selector {
	selector, err := labels.Parse(str)
	if err != nil {
		log.WithFields(log.Fields{
			"selector": str,
			"err":      err,
		}).Fatal("failed to parse selector")
	}
	return selector
}

func formatDays(days []time.Time) []string {
	formattedDays := make([]string, 0, len(days))
	for _, d := range days {
		formattedDays = append(formattedDays, d.Format(util.YearDay))
	}
	return formattedDays
}<|MERGE_RESOLUTION|>--- conflicted
+++ resolved
@@ -1,11 +1,8 @@
 package main
 
 import (
-<<<<<<< HEAD
 	"context"
-=======
 	"fmt"
->>>>>>> 1a0a89ae
 	"math/rand"
 	"net/http"
 	"os"
@@ -163,10 +160,6 @@
 		dryRun,
 	)
 
-<<<<<<< HEAD
-	done := make(chan os.Signal, 1)
-	signal.Notify(done, syscall.SIGINT, syscall.SIGTERM)
-=======
 	if metricsAddress != "" {
 		http.HandleFunc("/healthz",
 			func(w http.ResponseWriter, r *http.Request) {
@@ -181,11 +174,8 @@
 		}()
 	}
 
-	for {
-		if err := chaoskube.TerminateVictim(); err != nil {
-			log.WithField("err", err).Error("failed to terminate victim")
-		}
->>>>>>> 1a0a89ae
+	done := make(chan os.Signal, 1)
+	signal.Notify(done, syscall.SIGINT, syscall.SIGTERM)
 
 	ctx, cancel := context.WithCancel(context.Background())
 	defer cancel()
