--- conflicted
+++ resolved
@@ -188,13 +188,9 @@
 		parsedTimezone,
 		minimumAge,
 		log.StandardLogger(),
-<<<<<<< HEAD
-		_strategy,
-		createEvent,
-=======
 		dryRun,
 		gracePeriod,
->>>>>>> 8169dae1
+		_strategy,
 	)
 
 	if metricsAddress != "" {
